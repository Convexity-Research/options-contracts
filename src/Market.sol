// SPDX-License-Identifier: MIT
pragma solidity ^0.8.30;

import {BitScan} from "./lib/Bitscan.sol";
import {Errors} from "./lib/Errors.sol";
import {IMarket, Cycle, Pos, Level, Maker, OptionType, Side, TakerQ} from "./interfaces/IMarket.sol";
import {IERC20} from "@openzeppelin/contracts/token/ERC20/IERC20.sol";
<<<<<<< HEAD
import {ECDSA} from "@openzeppelin/contracts/utils/cryptography/ECDSA.sol";
=======
import {IERC20Metadata} from "@openzeppelin/contracts/token/ERC20/extensions/IERC20Metadata.sol";
>>>>>>> 96190593
import {UUPSUpgradeable} from "@openzeppelin/contracts-upgradeable/proxy/utils/UUPSUpgradeable.sol";
import {OwnableUpgradeable} from "@openzeppelin/contracts-upgradeable/access/OwnableUpgradeable.sol";
import {PausableUpgradeable} from "@openzeppelin/contracts-upgradeable/utils/PausableUpgradeable.sol";

import {console} from "forge-std/console.sol";

contract Market is IMarket, UUPSUpgradeable, OwnableUpgradeable, PausableUpgradeable {
  using BitScan for uint256;

  //------- Meta -------
  address constant ORACLE_PX_PRECOMPILE_ADDRESS = 0x0000000000000000000000000000000000000807;
  uint256 private constant TICK_SZ = 1e4; // 0.01 USDT0 → 10 000 wei (6-decimals)
  uint256 constant IM_BPS = 10; // 0.10 % Initial Margin
  uint256 constant MM_BPS = 10; // 0.10 % Maintenance Margin (same as IM_BPS for now)
  uint256 constant CONTRACT_SIZE = 100; // 0.01BTC
  int256 public constant makerFeeBps = 10; // +0.10 %, basis points
  int256 public constant takerFeeBps = -40; // –0.40 %, basis points
  uint256 public constant denominator = 10_000;
  string public name;
  IERC20 public collateralToken;
  uint64 public collateralDecimals;
  address public feeRecipient;

  //------- Whitelist -------
  address private constant WHITELIST_SIGNER = 0xf059b24cE0C34D44fb271dDC795a7C0E71576fd2;
  mapping(address => bool) public whitelist;

  //------- Vault -------
  mapping(address => uint256) public balances;

  //------- Cycle state -------
  uint256 public activeCycle; // expiry unix timestamp as ID
  mapping(uint256 => Cycle) public cycles;

  //------- Trading/Positions -------
  address[] public traders;
  mapping(uint256 => Pos) public positions;
  mapping(address => bool) public inList;
  uint256 public cursor; // settlement iterator

  TakerQ[][2][2] private takerQ; // 4 buckets
  uint256[2][2] public tqHead; // cursor per bucket

  //------- Orderbook -------
  mapping(uint32 => Level) public levels; // tickKey ⇒ Level
  mapping(uint16 => Maker) public makerQ; // nodeId  ⇒ Maker
  uint16 nodePtr; // auto-increment id for makers

  // summary (L1): which [256*256] blocks have liquidity
  uint256[4] public summaries;

  // mid (L2): which [256] block has liquidity
  mapping(uint8 => uint256) public midCB;
  mapping(uint8 => uint256) public midCA;
  mapping(uint8 => uint256) public midPB;
  mapping(uint8 => uint256) public midPA;

  // detail (L3): which tick has liquidity
  mapping(uint16 => uint256) public detCB;
  mapping(uint16 => uint256) public detCA;
  mapping(uint16 => uint256) public detPB;
  mapping(uint16 => uint256) public detPA;

  event CycleStarted(uint256 expiry, uint256 strike);
  event CycleSettled(uint256 cycleId);
  event CollateralDeposited(address trader, uint256 amount);
  event CollateralWithdrawn(address trader, uint256 amount);
  event OrderPlaced(uint256 cycleId, uint256 orderId, address trader, uint256 size, uint256 limitPrice);
  event Liquidated(uint256 cycleId, uint256 orderId, address trader, uint256 collateral, bool completed);
  event PriceFixed(uint256 expiry, uint64 price);
  event Trade(uint32 tick, bool isBuy, bool isPut, uint128 size, address taker, address maker);
  event Cancel(uint32 nodeId, address maker, uint128 vol);
  event Settled(address trader, int256 pnl);

  constructor() {
    _disableInitializers();
  }

  function initialize(string memory _name, address _feeRecipient, address _collateralToken) external initializer {
    __Ownable_init(_msgSender());
    __Pausable_init();
    __UUPSUpgradeable_init();

    name = _name;
    feeRecipient = _feeRecipient;
    collateralToken = IERC20(_collateralToken);
    collateralDecimals = IERC20Metadata(_collateralToken).decimals();
  }

  function startCycle(uint256 expiry) external onlyOwner {
    if (activeCycle != 0) {
      // If there is an active cycle, it must be in the past
      require(activeCycle < block.timestamp, Errors.CYCLE_ALREADY_STARTED);

      // The previous cycle must be settled
      require(cycles[activeCycle].isSettled, Errors.PREVIOUS_CYCLE_NOT_SETTLED);
    }

    // BTC index is zero
    uint64 price = _getOraclePrice(0);
    require(price > 0, Errors.INVALID_ORACLE_PRICE);

    // Create new market
    cycles[expiry] = Cycle({
      active: true,
      isSettled: false,
      strikePrice: price,
      settlementPrice: 0 // Set at cycle end time
    });

    // Set as current market
    activeCycle = expiry;

    emit CycleStarted(expiry, uint256(price));
  }

  function depositCollateral(uint256 amount) external {
    require(amount > 0, Errors.INVALID_AMOUNT);

    address trader = _msgSender();

    // Transfer collateral token from user to contract
    collateralToken.transferFrom(trader, address(this), amount);

    // Update user's balance
    balances[trader] += amount;

    emit CollateralDeposited(trader, amount);
  }

  function withdrawCollateral(uint256 amount) external {
    require(amount > 0, Errors.INVALID_AMOUNT);

    address trader = _msgSender();
    require(!inList[trader] || _noOpenPositions(trader), Errors.IN_TRADER_LIST);

    uint256 balance = balances[trader];

    require(balance >= amount, Errors.INSUFFICIENT_BALANCE);

    // Update user's balance
    balances[trader] -= amount;

    // Transfer collateral token from contract to user
    collateralToken.transfer(trader, amount);
    emit CollateralWithdrawn(trader, amount);
  }

  function placeOrder(
    OptionType option,
    Side side,
    uint256 size,
    uint256 limitPrice, // 0 = market
    bytes memory signature
  ) external isValidSignature(signature) returns (uint256 orderId) {
    whitelist[_msgSender()] = true;
    return _placeOrder(option, side, size, limitPrice);
  }

  function placeOrder(
    OptionType option,
    Side side,
    uint256 size,
    uint256 limitPrice // 0 = market
<<<<<<< HEAD
  ) external onlyWhitelisted returns (uint256 orderId) {
    return _placeOrder(option, side, size, limitPrice);
  }

  function _placeOrder(
    OptionType option,
    Side side,
    uint256 size,
    uint256 limitPrice // 0 = market
  ) private returns (uint256 orderId) {
=======
  ) external returns (uint256 orderId) {
    require(_isMarketLive(), Errors.MARKET_NOT_LIVE);

>>>>>>> 96190593
    require(size > 0, Errors.INVALID_AMOUNT);

    uint64 price = _getOraclePrice(0);

    // Worst-case extra short exposure introduced by *this* order.
    //  – buying (long) ⇒ 0
    //  – selling (short) ⇒ full size
    uint256 extraShort = side == Side.BUY ? 0 : size;

    uint256 extraMargin = _totalNotional(extraShort, price) * IM_BPS / denominator;

    require(
      balances[msg.sender] >= _requiredMargin(msg.sender, price, IM_BPS) + extraMargin, Errors.INSUFFICIENT_BALANCE
    );

    uint256 cycleId = activeCycle;

    bool isPut = (option == OptionType.PUT);
    bool isBuy = (side == Side.BUY);

    // Convert price to tick
    uint32 tick = limitPrice == 0
      ? 0 // dummy (market)
      : uint32(limitPrice / TICK_SZ); // 1 tick = 0.01 USDT0

    // Limit price of 0 means market order
    if (limitPrice == 0) {
      _marketOrder(isBuy, isPut, uint128(size));

      emit OrderPlaced(cycleId, 0, msg.sender, size, 0);
      return 0;
    }

    // If opposite side has liquidity and price is crossing, then also treat as market order
    uint256 oppSummary = summaries[_summaryIx(!isBuy, isPut)];

    if (oppSummary != 0) {
      (uint32 oppBest,) = _best(!isBuy, isPut);

      if ((isBuy && tick >= oppBest) || (!isBuy && tick <= oppBest)) {
        _marketOrder(isBuy, isPut, uint128(size));

        emit OrderPlaced(cycleId, 0, msg.sender, size, limitPrice);
        return 0;
      }
    }

    // Is a limit order
    uint128 qtyLeft = _matchQueuedTakers(isBuy, isPut, uint128(size), uint256(tick) * TICK_SZ);

    if (qtyLeft == 0) {
      emit OrderPlaced(cycleId, 0, msg.sender, size, limitPrice); // fully filled
      return 0;
    }

    orderId = _insertLimit(isBuy, isPut, tick, qtyLeft);
    emit OrderPlaced(cycleId, orderId, msg.sender, qtyLeft, limitPrice);
  }

  function cancelOrder(uint256 orderId) external {
    require(_isMarketLive(), Errors.MARKET_NOT_LIVE);
    Maker storage M = makerQ[uint16(orderId)];

    require(M.trader == msg.sender, Errors.NOT_OWNER);

    uint32 key = M.key;
    Level storage L = levels[key];

    uint16 p = M.prev;
    uint16 n = M.next;

    // unlink from neighbours
    if (p == 0) L.head = n; // cancelled head

    else makerQ[p].next = n;

    if (n == 0) L.tail = p; // cancelled tail

    else makerQ[n].prev = p;

    // adjust volume
    L.vol -= M.size;

    delete makerQ[uint16(orderId)];

    if (L.vol == 0) {
      (, bool isPut, bool isBid) = _splitKey(key);
      _clearLevel(isBid, isPut, key);
    }

    emit Cancel(uint32(orderId), msg.sender, M.size);
  }

  /**
   * @notice Anyone may call this when a trader’s equity has fallen below maintenance margin.
   * @param makerIds open maker-order nodeIds that belong to `trader`
   *                 (pass an empty array if the trader has no orders)
   */
  function liquidate(uint16[] calldata makerIds, address trader) external {
    require(_isMarketLive(), Errors.MARKET_NOT_LIVE);
    uint64 price = _getOraclePrice(0);
    require(_isLiquidatable(trader, price), Errors.STILL_SOLVENT);

    for (uint256 k; k < makerIds.length; ++k) {
      uint16 id = makerIds[k];
      Maker storage M = makerQ[id];
      if (M.trader != trader) continue; // skip others’ orders
      _forceCancel(id);
    }

    Pos storage P = positions[activeCycle | uint256(uint160(trader))];
    uint256 shortCalls = _netShortCalls(P);
    uint256 shortPuts = _netShortPuts(P);

    if (shortCalls > 0) _marketOrder(true, false, uint128(shortCalls));
    if (shortPuts > 0) _marketOrder(true, true, uint128(shortPuts));

    emit Liquidated(activeCycle, 0, trader, balances[trader], true);
  }

  function fixPrice() external {
    require(_isMarketLive(), Errors.MARKET_NOT_LIVE);
    require(block.timestamp >= activeCycle, Errors.NOT_EXPIRED);

    Cycle storage C = cycles[activeCycle];

    uint64 price = _getOraclePrice(0);

    C.settlementPrice = price;
    cursor = 0; // reset iterator

    emit PriceFixed(activeCycle, price);
  }

  function settleChunk(uint256 max) external returns (bool done) {
    Cycle storage C = cycles[activeCycle];
    uint64 price = C.settlementPrice;
    require(price > 0, Errors.PRICE_NOT_FIXED);
    require(!C.isSettled, Errors.CYCLE_ALREADY_SETTLED);

    uint256 n = traders.length;
    uint256 i = cursor;
    uint256 upper = i + max;
    if (upper > n) upper = n;

    while (i < upper) {
      address t = traders[i];
      uint256 key = activeCycle | uint256(uint160(t));
      _settleTrader(key, price, t);
      unchecked {
        ++i;
      }
    }
    cursor = i;

    if (i == n) { // Finished settling all traders
      delete traders;
      delete takerQ;
      delete tqHead;

      cursor = 0;
      C.isSettled = true;
      C.active = false;
      activeCycle = 0;
      _purgeBook();

      emit CycleSettled(block.timestamp); // or cycleId
      done = true;
    }
  }

  // #######################################################################
  // #                                                                     #
  // #                  Internal bit helpers                               #
  // #                                                                     #
  // #######################################################################

  // Convert tick, isPut, isBid to key
  function _key(uint32 tick, bool isPut, bool isBid) internal pure returns (uint32) {
    return tick | (isPut ? 1 << 31 : 0) | (isBid ? 1 << 30 : 0);
  }

  // Convert key to tick, isPut, isBid
  function _splitKey(uint32 key) private pure returns (uint32 tick, bool isPut, bool isBid) {
    isPut = (key & (1 << 31)) != 0;
    isBid = (key & (1 << 30)) != 0;
    tick = key & 0x00FF_FFFF; // Only take rightmost 24 bits for tick
  }

  /**
   * @notice Add bits to the orderbook on mid and detail level, and return bool to indicate if caller must set the
   * summary bit for l1.
   * @dev  Mark tick (l1,l2,l3) as non-empty.
   *       Returns true  -> caller must set the summary bit for l1.
   *       Returns false -> No change needed to summary bit.
   *
   * ticks are defined as [uint8, uint8, uint8] from the rightmost 24 bits of the tickKey:
   *
   * [1bit, 1bit, 6bits, 8bits, 8bits, 8bits]
   * [isPut, isBid, unused, l1, l2, l3]
   *
   * where l1, l2, l3 are summary, mid, and detail bit index respectively.
   *
   * Index system is LSB-based. Meaning that index 0 is right most bit, and index 255 is left most bit.
   */
  function _addBits(
    mapping(uint16 => uint256) storage det, // detail  (L3)  bitmap
    mapping(uint8 => uint256) storage mid, // mid     (L2)  bitmap
    uint8 l1, // high    byte
    uint8 l2, // middle  byte
    uint8 l3 // low     byte
  ) internal returns (bool firstInL1) {
    uint16 detKey = (uint16(l1) << 8) | l2; // Word key for det[] mapping
    uint256 m3 = BitScan.mask(l3); // Isolate bit l3

    // If this is the very first order at (l1,l2,l3) …
    if (det[detKey] & m3 == 0) {
      det[detKey] |= m3; // Flip the detail bit

      uint256 m2 = BitScan.mask(l2); // Bit mask for mid bitmap
      // If this tick is the first in its 256-tick block
      if (mid[l1] & m2 == 0) {
        mid[l1] |= m2; // Set the mid-level bit
        return true; // Caller must set summary bit for l1
      }
    }
    return false;
  }

  /**
   * @dev  Clear bits on mid and detail level, and return bool to indicate if caller must clear the summary bit for l1.
   *       Returns true  -> caller must clear summary bit for l1.
   *       Returns false -> summary still has other blocks.
   */
  function _clrBits(
    mapping(uint16 => uint256) storage det,
    mapping(uint8 => uint256) storage mid,
    uint8 l1,
    uint8 l2,
    uint8 l3
  ) internal returns (bool lastInL1) {
    uint16 detKey = (uint16(l1) << 8) | l2; // Locate detail word
    det[detKey] &= ~BitScan.mask(l3); // Clear bit l3

    // If no ticks left in this 256-tick word
    if (det[detKey] == 0) {
      mid[l1] &= ~BitScan.mask(l2); // Clear mid-level bit
      // If no 256-tick words left in this 65 k-tick block
      if (mid[l1] == 0) return true; // Caller must clear summary bit
    }
    return false;
  }

  // Returns the best tick and key for the given side and option type
  function _best(bool isBid, bool isPut) private view returns (uint32 tick, uint32 key) {
    uint256 summary = summaries[_summaryIx(isBid, isPut)];
    (mapping(uint8 => uint256) storage mid, mapping(uint16 => uint256) storage det) = _maps(isBid, isPut);

    // For bids we want highest price (msb), for asks we want lowest price (lsb)
    uint8 l1 = isBid ? summary.msb() : summary.lsb();

    // Same for l2 and l3
    uint8 l2 = isBid ? mid[l1].msb() : mid[l1].lsb();
    uint16 k12 = (uint16(l1) << 8) | l2;
    uint8 l3 = isBid ? det[k12].msb() : det[k12].lsb();

    tick = BitScan.join(l1, l2, l3);
    key = _key(tick, isPut, isBid);
    return (tick, key);
  }

  // Add bit to summary bitmap
  function _sumAddBit(bool isBid, bool isPut, uint8 l1) internal {
    // Bitwise OR the mask with the summary bitmap, flipping that bit on
    summaries[_summaryIx(isBid, isPut)] |= BitScan.mask(l1);
  }

  // Clear bit from summary bitmap
  function _sumClrBit(bool isBid, bool isPut, uint8 l1) internal {
    // Bitwise AND the inverse of the mask with the summary bitmap, flipping that bit off
    summaries[_summaryIx(isBid, isPut)] &= ~BitScan.mask(l1);
  }

  // Get summary index
  function _summaryIx(bool isBid, bool isPut) internal pure returns (uint8) {
    return (isBid ? 1 : 0) | ((isPut ? 1 : 0) << 1); // 0-3
  }

  // #######################################################################
  // #                                                                     #
  // #                  Internal orderbook helpers                         #
  // #                                                                     #
  // #######################################################################

  function _insertLimit(bool isBuy, bool isPut, uint32 tick, uint128 size) private returns (uint16 nodeId) {
    // pick the right bitmap ladders
    (mapping(uint8 => uint256) storage mid, mapping(uint16 => uint256) storage det) = _maps(isBuy, isPut);

    // derive level bytes and key
    (uint8 l1, uint8 l2, uint8 l3) = BitScan.split(tick);
    uint32 key = _key(tick, isPut, isBuy);

    // if level empty, set bitmap bits
    if (levels[key].vol == 0) {
      bool firstInL1 = _addBits(det, mid, l1, l2, l3);
      assert(mid[l1] & (1 << l2) != 0);

      if (firstInL1) _sumAddBit(isBuy, isPut, l1);
    }

    // maker node
    nodeId = ++nodePtr;
    makerQ[nodeId] = Maker(msg.sender, size, 0, key, levels[key].tail);

    // FIFO queue link
    if (levels[key].vol == 0) levels[key].head = nodeId;
    else makerQ[levels[key].tail].next = nodeId;
    levels[key].tail = nodeId;
    levels[key].vol += size;

    // position table
    if (!inList[msg.sender]) {
      inList[msg.sender] = true;
      traders.push(msg.sender);
    }
    Pos storage P = positions[activeCycle | uint256(uint160(msg.sender))]; // key by cycle+trader

    if (isPut) isBuy ? P.longPuts += uint96(size) : P.shortPuts += uint96(size);
    else isBuy ? P.longCalls += uint96(size) : P.shortCalls += uint96(size);
  }

  function _settleFill(
    bool takerIsBuy,
    bool isPut,
    uint256 price, // 6 decimals
    uint128 size,
    address taker,
    address maker
  ) internal {
    {
      int256 notionalPremium = int256(price) * int256(uint256(size)); // always +ve

      // signed direction: +1 when taker buys, -1 when taker sells
      int256 dir = takerIsBuy ? int256(1) : int256(-1);

      int256 makerFee = notionalPremium * makerFeeBps / int256(denominator);
      int256 takerFee = notionalPremium * takerFeeBps / int256(denominator);

      // flip premium flow with dir
      int256 cashMaker = dir * notionalPremium + makerFee;
      int256 cashTaker = -dir * notionalPremium + takerFee;

      _applyCashDelta(maker, cashMaker);
      _applyCashDelta(taker, cashTaker);

      int256 houseFee = -(makerFee + takerFee); // net to fee recipient
      if (houseFee != 0) _applyCashDelta(feeRecipient, houseFee);
    }

    // Position acounting
    Pos storage PM = positions[activeCycle | uint256(uint160(maker))];
    Pos storage PT = positions[activeCycle | uint256(uint160(taker))];

    if (isPut) {
      if (takerIsBuy) {
        PT.longPuts += uint96(size);
        PM.shortPuts += uint96(size);
      } else {
        PT.shortPuts += uint96(size);
        PM.longPuts += uint96(size);
      }
    } else {
      if (takerIsBuy) {
        PT.longCalls += uint96(size);
        PM.shortCalls += uint96(size);
      } else {
        PT.shortCalls += uint96(size);
        PM.longCalls += uint96(size);
      }
    }

    emit Trade(
      uint32(price / TICK_SZ), // convert price back to tick
      takerIsBuy, // isBuy from taker's perspective
      isPut,
      size,
      taker,
      maker
    );
  }

  /**
   * @dev Fills against the opposite side until either a) qty exhausted, or b) book empty
   */
  function _marketOrder(bool isBuy, bool isPut, uint128 want) private {
    uint128 left = want;

    while (left > 0) {
      {
        // Any liquidity left?
        uint256 sumOpp = summaries[_summaryIx(!isBuy, isPut)];
        if (sumOpp == 0) break; // No bits set in summary means empty book
      }

      // Best price level
      (uint32 bestTick, uint32 bestKey) = _best(!isBuy, isPut);
      Level storage L = levels[bestKey];
      uint16 node = L.head;

      // Walk FIFO makers at this tick
      while (left > 0 && node != 0) {
        Maker storage M = makerQ[node];

        uint128 take = left < M.size ? left : M.size;
        left -= take;
        M.size -= take;
        L.vol -= take;

        _settleFill(
          isBuy, // taker side
          isPut,
          uint256(bestTick) * TICK_SZ, // price
          take,
          msg.sender, // taker
          M.trader // maker
        );

        if (M.size == 0) {
          // Remove node from queue
          uint16 nxt = M.next;
          if (nxt == 0) L.tail = 0;
          else makerQ[nxt].prev = 0;

          L.head = nxt;
          delete makerQ[node];
          node = nxt;
        } else {
          break; // Taker satisfied
        }
      }

      // If price level empty, clear bitmaps
      if (L.vol == 0) _clearLevel(!isBuy, isPut, bestKey);
    }

    if (left > 0) _queueTaker(isBuy, isPut, left, msg.sender);
  }

  function _queueTaker(bool isBuy, bool isPut, uint128 qty, address trader) private {
    takerQ[isPut ? 1 : 0][isBuy ? 1 : 0].push(TakerQ({size: uint96(qty), trader: trader}));
  }

  function _matchQueuedTakers(
    bool makerIsBid,
    bool isPut,
    uint128 makerSize,
    uint256 price // maker's price, 6-dec
  ) private returns (uint128 remainingMakerSize) {
    TakerQ[] storage Q = takerQ[isPut ? 1 : 0][makerIsBid ? 0 : 1];
    uint256 i = tqHead[isPut ? 1 : 0][makerIsBid ? 0 : 1];

    remainingMakerSize = makerSize;

    while (remainingMakerSize > 0 && i < Q.length) {
      TakerQ storage T = Q[i];
      if (T.size == 0) {
        ++i;
        continue;
      } // skip emptied slot

      uint128 take = T.size > remainingMakerSize ? remainingMakerSize : T.size;
      T.size -= uint96(take);
      remainingMakerSize -= take;

      _settleFill(
        !makerIsBid, // same as takerIsBuy
        isPut,
        price,
        take,
        T.trader, // The (queued) taker
        msg.sender // The maker
      );

      if (T.size == 0) ++i; // fully consumed
    }
    tqHead[isPut ? 1 : 0][makerIsBid ? 0 : 1] = i; // persist cursor
  }

  // Safely apply pnl
  function _applyCashDelta(address user, int256 delta) private {
    if (delta > 0) {
      balances[user] += uint256(delta);
    } else if (delta < 0) {
      uint256 absVal = uint256(-delta);
      require(balances[user] >= absVal, "INSUFFICIENT_BALANCE");
      balances[user] -= absVal;
    }
  }

  function _clearLevel(bool isBuy, bool isPut, uint32 key) private {
    (uint32 tick,,) = _splitKey(key);
    (uint8 l1, uint8 l2, uint8 l3) = BitScan.split(tick);

    // The opposite book
    (mapping(uint8 => uint256) storage midOpp, mapping(uint16 => uint256) storage detOpp) = _maps(isBuy, isPut);

    // Clear bitmaps
    bool lastInL1 = _clrBits(detOpp, midOpp, l1, l2, l3);
    if (lastInL1) _sumClrBit(isBuy, isPut, l1);

    delete levels[key];
  }

  function _forceCancel(uint16 nodeId) internal {
    Maker storage M = makerQ[nodeId];
    uint32 key = M.key;
    Level storage L = levels[key];

    uint16 p = M.prev;
    uint16 n = M.next;

    if (p == 0) L.head = n;
    else makerQ[p].next = n;
    if (n == 0) L.tail = p;
    else makerQ[n].prev = p;

    L.vol -= M.size; // reduce resting volume
    delete makerQ[nodeId]; // free storage

    if (L.vol == 0) {
      (, bool isPut, bool isBid) = _splitKey(key);
      _clearLevel(isBid, isPut, key);
    }
  }

  // Return the mid and detailed bitmaps for the given side.
  function _maps(bool isBid, bool isPut)
    internal
    view
    returns (mapping(uint8 => uint256) storage mid, mapping(uint16 => uint256) storage det)
  {
    if (isBid) {
      if (isPut) {
        mid = midPB;
        det = detPB;
      } else {
        mid = midCB;
        det = detCB;
      }
    } else {
      if (isPut) {
        mid = midPA;
        det = detPA;
      } else {
        mid = midCA;
        det = detCA;
      }
    }
  }

  function _purgeBook() internal {
    // Loop over all 4 book sides
    for (uint8 put = 0; put < 2; ++put) {
      for (uint8 bid = 0; bid < 2; ++bid) {
        _purgeSide(bid == 1, put == 1);
      }
    }
  }

  // walk one side of the book, removing every price-level
  function _purgeSide(bool isBid, bool isPut) private {
    uint8 sIx = _summaryIx(isBid, isPut);

    // while there is still at least one block with liquidity …
    while (summaries[sIx] != 0) {
      // start clearing from best price level
      (uint32 tick, uint32 key) = _best(isBid, isPut);

      // unlink all maker nodes at that tick
      Level storage L = levels[key];
      uint16 node = L.head;
      while (node != 0) {
        uint16 nxt = makerQ[node].next;
        delete makerQ[node];
        node = nxt;
      }

      // clear bitmap bits and Level struct
      _clearLevel(isBid, isPut, key);
    }
  }

  // #######################################################################
  // #                                                                     #
  // #             Internal position and settlement helpers                #
  // #                                                                     #
  // #######################################################################

  function _getOraclePrice(uint32 index) internal view returns (uint64 price) {
    // bool success;
    // bytes memory result;
    // (success, result) = ORACLE_PX_PRECOMPILE_ADDRESS.call(abi.encode(index));
    // require(success, Errors.ORACLE_PRICE_CALL_FAILED);
    // price = abi.decode(result, (uint64)) / 10;
    price = 107000 * uint64(10 ** collateralDecimals);
  }

  function _isMarketLive() internal view returns (bool) {
    return cycles[activeCycle].settlementPrice == 0;
  }

  function _totalNotional(uint256 contracts, uint64 spot) internal pure returns (uint256) {
    // contracts * spot * 0.01 = total notional
    return contracts * uint256(spot) / CONTRACT_SIZE;
  }

  function _netShortCalls(Pos memory p) internal pure returns (uint256) {
    return p.shortCalls > p.longCalls ? p.shortCalls - p.longCalls : 0;
  }

  function _netShortPuts(Pos memory p) internal pure returns (uint256) {
    return p.shortPuts > p.longPuts ? p.shortPuts - p.longPuts : 0;
  }

  function _requiredMargin(address trader, uint64 price, uint256 marginBps) internal view returns (uint256 rm) {
    Pos storage P = positions[activeCycle | uint256(uint160(trader))];

    uint256 shortCalls = _netShortCalls(P);
    uint256 shortPuts = _netShortPuts(P);

    uint256 notional = _totalNotional(shortCalls + shortPuts, price);

    rm = notional * marginBps / denominator;
  }

  function _isLiquidatable(address trader, uint64 price) internal view returns (bool) {
    uint256 mm6 = _requiredMargin(trader, price, MM_BPS);

    return balances[trader] < mm6;
  }

  function _settleTrader(uint256 key, uint64 price, address trader) internal {
    Pos storage P = positions[key];
    if (P.longCalls | P.shortCalls | P.longPuts | P.shortPuts == 0) {
      delete positions[key];
      return;
    }

    int256 pnl;

    /* intrinsic of calls */
    int256 diff = int256(uint256(price)) - int256(uint256(cycles[activeCycle].strikePrice));
    if (diff > 0) {
      // long calls win
      pnl += diff * int256(uint256(P.longCalls)) / int256(CONTRACT_SIZE);
      pnl -= diff * int256(uint256(P.shortCalls)) / int256(CONTRACT_SIZE);
    } else {
      // short calls win
      pnl += diff * int256(uint256(P.longCalls)) / int256(CONTRACT_SIZE);
      pnl -= diff * int256(uint256(P.shortCalls)) / int256(CONTRACT_SIZE);
    }

    /* intrinsic of puts (mirror) */
    diff = int256(uint256(cycles[activeCycle].strikePrice)) - int256(uint256(price));
    if (diff > 0) {
      pnl += diff * int256(uint256(P.longPuts)) / int256(CONTRACT_SIZE);
      pnl -= diff * int256(uint256(P.shortPuts)) / int256(CONTRACT_SIZE);
    } else {
      pnl += diff * int256(uint256(P.longPuts)) / int256(CONTRACT_SIZE);
      pnl -= diff * int256(uint256(P.shortPuts)) / int256(CONTRACT_SIZE);
    }

    _applyCashDelta(trader, pnl);
    inList[trader] = false;
    emit Settled(trader, pnl);

    delete positions[key]; // gas refund
  }

  function _noOpenPositions(address trader) internal view returns (bool) {
    uint256 key = activeCycle | uint256(uint160(trader));
    return positions[key].longCalls | positions[key].shortCalls | positions[key].longPuts | positions[key].shortPuts == 0;
  }

  // #######################################################################
  // #                                                                     #
  // #                  View functions                                     #
  // #                                                                     #
  // #######################################################################

  function viewTakerQueue(bool isPut, bool isBid) external view returns (TakerQ[] memory) {
    return takerQ[isPut ? 1 : 0][isBid ? 1 : 0];
  }

<<<<<<< HEAD
  modifier onlyWhitelisted() {
    require(whitelist[_msgSender()], Errors.NOT_WHITELISTED);
    _;
  }

  modifier isValidSignature(bytes memory signature) {
    require(WHITELIST_SIGNER == ECDSA.recover(keccak256(abi.encodePacked(_msgSender())), signature), Errors.INVALID_SIGNATURE);
    _;
=======
  function getOraclePrice(uint32 index) external view returns (uint64) {
    return _getOraclePrice(index);
>>>>>>> 96190593
  }

  // #######################################################################
  // #                                                                     #
  // #                  Admin functions                                    #
  // #                                                                     #
  // #######################################################################

  function pause() external override onlyOwner {
    _pause();
  }

  function unpause() external override onlyOwner {
    _unpause();
  }

  /**
   * @dev Function that should revert when `msg.sender` is not authorized to upgrade the contract.
   * Called by
   * {upgradeTo} and {upgradeToAndCall}.
   * @param newImplementation Address of the new implementation contract
   */
  function _authorizeUpgrade(address newImplementation) internal override onlyOwner {}
}<|MERGE_RESOLUTION|>--- conflicted
+++ resolved
@@ -5,11 +5,8 @@
 import {Errors} from "./lib/Errors.sol";
 import {IMarket, Cycle, Pos, Level, Maker, OptionType, Side, TakerQ} from "./interfaces/IMarket.sol";
 import {IERC20} from "@openzeppelin/contracts/token/ERC20/IERC20.sol";
-<<<<<<< HEAD
 import {ECDSA} from "@openzeppelin/contracts/utils/cryptography/ECDSA.sol";
-=======
 import {IERC20Metadata} from "@openzeppelin/contracts/token/ERC20/extensions/IERC20Metadata.sol";
->>>>>>> 96190593
 import {UUPSUpgradeable} from "@openzeppelin/contracts-upgradeable/proxy/utils/UUPSUpgradeable.sol";
 import {OwnableUpgradeable} from "@openzeppelin/contracts-upgradeable/access/OwnableUpgradeable.sol";
 import {PausableUpgradeable} from "@openzeppelin/contracts-upgradeable/utils/PausableUpgradeable.sol";
@@ -174,7 +171,6 @@
     Side side,
     uint256 size,
     uint256 limitPrice // 0 = market
-<<<<<<< HEAD
   ) external onlyWhitelisted returns (uint256 orderId) {
     return _placeOrder(option, side, size, limitPrice);
   }
@@ -185,11 +181,8 @@
     uint256 size,
     uint256 limitPrice // 0 = market
   ) private returns (uint256 orderId) {
-=======
-  ) external returns (uint256 orderId) {
     require(_isMarketLive(), Errors.MARKET_NOT_LIVE);
 
->>>>>>> 96190593
     require(size > 0, Errors.INVALID_AMOUNT);
 
     uint64 price = _getOraclePrice(0);
@@ -884,7 +877,6 @@
     return takerQ[isPut ? 1 : 0][isBid ? 1 : 0];
   }
 
-<<<<<<< HEAD
   modifier onlyWhitelisted() {
     require(whitelist[_msgSender()], Errors.NOT_WHITELISTED);
     _;
@@ -893,10 +885,10 @@
   modifier isValidSignature(bytes memory signature) {
     require(WHITELIST_SIGNER == ECDSA.recover(keccak256(abi.encodePacked(_msgSender())), signature), Errors.INVALID_SIGNATURE);
     _;
-=======
+  }
+
   function getOraclePrice(uint32 index) external view returns (uint64) {
     return _getOraclePrice(index);
->>>>>>> 96190593
   }
 
   // #######################################################################
